--- conflicted
+++ resolved
@@ -87,15 +87,13 @@
     <data name="MsgBox_ScriptService_Reload_Body" xml:space="preserve">
         <value>Scripts reloaded successfully</value>
     </data>
-<<<<<<< HEAD
     <data name="FileDialog_OpenVideo_Title" xml:space="preserve">
         <value>Open Video File</value>
     </data>
     <data name="FileDialog_FileType_Video" xml:space="preserve">
         <value>Video Files</value>
-=======
+    </data>
     <data name="FileDialog_OpenFolderAsSolution_Title" xml:space="preserve">
         <value>Open Solution Folder</value>
->>>>>>> 01ed90e4
     </data>
 </root>